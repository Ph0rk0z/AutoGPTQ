from copy import deepcopy
from typing import Optional

from torch.cuda import empty_cache
from transformers import PreTrainedModel
from xformers.ops.fmha import AttentionOp

from ._base import *
from ..nn_modules.fused_modules.attention import build_rope_cache, FusedAttentionWithRoPE
from ..nn_modules.fused_modules.linear import FusedGeneralQuantLinear
from ..nn_modules.fused_modules.mlp import FusedGatedMLP


class LlamaFusedAttentionWithRoPE(FusedAttentionWithRoPE):
    pass


class LlamaGPTQForCausalLM(BaseGPTQForCausalLM):
    layer_type = "LlamaDecoderLayer"
    layers_block_name = "model.layers"
    outside_layer_modules = ["model.embed_tokens", "model.norm"]
    inside_layer_modules = [
        ["self_attn.k_proj", "self_attn.v_proj", "self_attn.q_proj"],
        ["self_attn.o_proj"],
        ["mlp.up_proj", "mlp.gate_proj"],
        ["mlp.down_proj"]
    ]

    @staticmethod
    def _fuse_attention(
        model: PreTrainedModel,
        attn_op: Optional[AttentionOp] = None,
        trainable: bool = False
    ) -> None:
        model_config = model.config
        num_heads = model_config.num_attention_heads
        scale = (model_config.hidden_size // num_heads) ** -0.5
        layers = model.model.layers

        rope_cache = build_rope_cache(
            rotary_dim=model_config.hidden_size // num_heads,
            max_position=model_config.max_position_embeddings,
<<<<<<< HEAD
=======
            base=10000,
>>>>>>> d95661b2
            device=model.device,
            dtype=model.dtype
        )

        for layer in layers:
            old_attn = layer.self_attn
            attn_device = old_attn.q_proj.qweight.data.device
            new_qkv_proj = FusedGeneralQuantLinear.fuse(
                old_attn.q_proj,
                old_attn.k_proj,
                old_attn.v_proj
            )
            new_out_proj = FusedGeneralQuantLinear(old_attn.o_proj)
            new_attn = LlamaFusedAttentionWithRoPE(
                qkv_proj=new_qkv_proj,
                out_proj=new_out_proj,
                cos_sin_cache=rope_cache if attn_device == model.device else deepcopy(rope_cache).to(attn_device),
                num_query_heads=num_heads,
                num_key_heads=num_heads,
                num_value_heads=num_heads,
                attn_dropout=0.0,
<<<<<<< HEAD
=======
                resid_dropout=0.0,
>>>>>>> d95661b2
                scale=scale,
                attention_ops=attn_op,
                outputs_handler=(lambda x, y, z: (x, z, y)),
                training=trainable
            )

            layer.self_attn = new_attn

            del old_attn

        empty_cache()

    # @staticmethod
    # def _fuse_mlp(
    #     model: PreTrainedModel,
    #     trainable: bool = False
    # ) -> None:
    #     pass


__all__ = ["LlamaGPTQForCausalLM"]<|MERGE_RESOLUTION|>--- conflicted
+++ resolved
@@ -40,10 +40,7 @@
         rope_cache = build_rope_cache(
             rotary_dim=model_config.hidden_size // num_heads,
             max_position=model_config.max_position_embeddings,
-<<<<<<< HEAD
-=======
             base=10000,
->>>>>>> d95661b2
             device=model.device,
             dtype=model.dtype
         )
@@ -65,10 +62,7 @@
                 num_key_heads=num_heads,
                 num_value_heads=num_heads,
                 attn_dropout=0.0,
-<<<<<<< HEAD
-=======
                 resid_dropout=0.0,
->>>>>>> d95661b2
                 scale=scale,
                 attention_ops=attn_op,
                 outputs_handler=(lambda x, y, z: (x, z, y)),
