from torch import device

CPU = device("cpu")
CUDA_0 = device("cuda:0")

SUPPORTED_MODELS = [
    "bloom",
    "gptj",
    "gpt2",
    "gpt_neox",
    "opt",
    "moss",
    "gpt_bigcode",
    "codegen",
    "RefinedWebModel",
    "RefinedWeb",
    "baichuan",
    "internlm",
<<<<<<< HEAD
    "llama"
=======
    "qwen",
>>>>>>> 18326851
]

__all__ = ["CPU", "CUDA_0", "SUPPORTED_MODELS"]<|MERGE_RESOLUTION|>--- conflicted
+++ resolved
@@ -16,11 +16,8 @@
     "RefinedWeb",
     "baichuan",
     "internlm",
-<<<<<<< HEAD
-    "llama"
-=======
+    "llama",
     "qwen",
->>>>>>> 18326851
 ]
 
 __all__ = ["CPU", "CUDA_0", "SUPPORTED_MODELS"]