--- conflicted
+++ resolved
@@ -16,11 +16,8 @@
     "RefinedWeb",
     "baichuan",
     "internlm",
-<<<<<<< HEAD
     "qwen",
-=======
     "llama"
->>>>>>> 97732df4
 ]
 
 __all__ = ["CPU", "CUDA_0", "SUPPORTED_MODELS"]