--- conflicted
+++ resolved
@@ -500,13 +500,10 @@
             quantize_config = BaseQuantizeConfig.from_pretrained(save_dir)
 
         if model_basename is None:
-            model_basename = f"gptq_model-{quantize_config.bits}bit"
-
-<<<<<<< HEAD
-        model_save_name = join(save_dir, f"gptq_model-{quantize_config.bits}bit-{quantize_config.group_size}g")
-=======
+            model_basename = f"gptq_model-{quantize_config.bits}bit-{quantize_config.group_size}g"
+
         model_save_name = join(save_dir, model_basename)
->>>>>>> 1a3748db
+
         if use_safetensors:
             model_save_name += ".safetensors"
         else:
