--- conflicted
+++ resolved
@@ -648,10 +648,6 @@
             logger.warning("triton is not installed, reset use_triton to False")
             use_triton = False
 
-<<<<<<< HEAD
-        # == step1: prepare configs and file names, and check values of arguments passed in == #
-        config = AutoConfig.from_pretrained(save_dir, trust_remote_code=trust_remote_code)
-=======
         # == step1: prepare configs and file names == #
         if model_name_or_path and save_dir:
             logger.warning("save_dir will be ignored because model_name_or_path is explicit specified.")
@@ -663,7 +659,6 @@
         
         config = AutoConfig.from_pretrained(model_name_or_path, trust_remote_code=trust_remote_code)
 
->>>>>>> 72067054
         if config.model_type not in SUPPORTED_MODELS:
             raise TypeError(f"{config.model_type} isn't supported yet.")
 
