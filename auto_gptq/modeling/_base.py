import copy
import json
import warnings
import os
from dataclasses import dataclass, field, fields
from logging import getLogger
from os.path import join, isfile, isdir
from typing import Dict, List, Optional, Union

import accelerate
import torch
import torch.nn as nn
import transformers
from accelerate.hooks import remove_hook_from_module
from safetensors.torch import save_file as safe_save
from transformers import AutoConfig, AutoModelForCausalLM, PreTrainedModel
from transformers.utils.hub import PushToHubMixin, cached_file, create_repo, create_commit, CommitOperationAdd
from transformers.utils.generic import ContextManagers
from transformers.modeling_utils import no_init_weights
from xformers.ops.fmha import AttentionOp

from ._const import *
from ._utils import *
from ..nn_modules.qlinear import GeneralQuantLinear
from ..quantization import GPTQ
from ..utils.data_utils import collate_data
from ..utils.import_utils import dynamically_import_QuantLinear, TRITON_AVAILABLE, AUTOGPTQ_CUDA_AVAILABLE

logger = getLogger(__name__)


@dataclass
class BaseQuantizeConfig(PushToHubMixin):
    bits: int = field(default=4, metadata={"choices": [2, 3, 4, 8]})
    group_size: int = field(default=-1)
    damp_percent: float = field(default=0.01)
    desc_act: bool = field(default=True)
    sym: bool = field(default=True)
    true_sequential: bool = field(default=True)
    model_name_or_path: Optional[str] = field(default=None)
    model_file_base_name: Optional[str] = field(default=None)

    def __post_init__(self):
        fields_info = fields(self)

        if self.bits not in fields_info[0].metadata["choices"]:
            raise ValueError(f"only support quantize to {fields_info[0].metadata['choices']} bits.")
        if self.group_size != -1 and self.group_size <= 0:
            raise ValueError("unless equal to -1, group_size must greater then 0.")
        if not (0 < self.damp_percent < 1):
            raise ValueError("damp_percent must between 0 and 1.")

    def save_pretrained(self, save_dir: str, **kwargs):
        with open(join(save_dir, "quantize_config.json"), "w", encoding="utf-8") as f:
            json.dump(self.to_dict(), f, indent=2)

    @classmethod
    def from_pretrained(cls, save_dir: str, **kwargs):
        # Parameters related to loading from Hugging Face Hub
        cache_dir = kwargs.pop("cache_dir", None)
        force_download = kwargs.pop("force_download", False)
        resume_download = kwargs.pop("resume_download", False)
        proxies = kwargs.pop("proxies", None)
        local_files_only = kwargs.pop("local_files_only", False)
        use_auth_token = kwargs.pop("use_auth_token", None)
        revision = kwargs.pop("revision", None)
        subfolder = kwargs.pop("subfolder", None)
        commit_hash = kwargs.pop("_commit_hash", None)

        quantize_config_filename = "quantize_config.json"
        if os.path.isdir(save_dir):  # Local
            resolved_config_file = join(save_dir, quantize_config_filename)
<<<<<<< HEAD
        else: # Remote
=======
        else:  # Remote
>>>>>>> 700406e6
            resolved_config_file = cached_file(
                save_dir,
                quantize_config_filename,
                cache_dir=cache_dir,
                force_download=force_download,
                resume_download=resume_download,
                proxies=proxies,
                use_auth_token=use_auth_token,
                revision=revision,
                local_files_only=local_files_only,
                subfolder=subfolder,
                _raise_exceptions_for_missing_entries=False,
                _raise_exceptions_for_connection_errors=False,
                _commit_hash=commit_hash,
            )
<<<<<<< HEAD
        
=======

>>>>>>> 700406e6
        with open(resolved_config_file, "r", encoding="utf-8") as f:
            return cls(**json.load(f))

    def to_dict(self):
        return {
            "bits": self.bits,
            "group_size": self.group_size,
            "damp_percent": self.damp_percent,
            "desc_act": self.desc_act,
            "sym": self.sym,
            "true_sequential": self.true_sequential,
            "model_name_or_path": self.model_name_or_path,
            "model_file_base_name": self.model_file_base_name,
        }


class BaseGPTQForCausalLM(nn.Module, PushToHubMixin):
    layer_type: str = None
    layers_block_name: str = None
    outside_layer_modules: List[str] = None
    inside_layer_modules: List[List[str]] = None
    lm_head_name: str = "lm_head"

    def __init__(
        self,
        model: PreTrainedModel,
        quantized: bool,
        quantize_config: BaseQuantizeConfig,
        is_triton_backend: bool = False,
        injected_fused_attention: bool = False,
        injected_fused_mlp: bool = False,
        trainable: bool = False
    ):
        super().__init__()

        self.model = model
        self.model_type = self.model.config.model_type
        self._quantized = quantized
        self.quantize_config = quantize_config
        self.config = self.model.config

        self.is_triton_backend = is_triton_backend
        self.injected_fused_attention = injected_fused_attention
        self.injected_fused_mlp = injected_fused_mlp
        self.trainable = trainable

    @property
    def quantized(self):
        return self._quantized

    @property
    def hf_device_map(self):
        return getattr(self.model, "hf_device_map", None)

    @staticmethod
    def _resize_attention_mask(attention_mask: List[torch.LongTensor]):
        return attention_mask

    @staticmethod
    def _resize_position_ids(position_ids: List[torch.LongTensor]):
        return position_ids

    def _prepare_examples_for_quantization(
        self,
        examples: List[Dict[str, Union[List[int], torch.LongTensor]]],
        batch_size: int = 1,
    ):
        def _convert_tensor_to_list(tensor):
            if isinstance(tensor, torch.Tensor):
                if len(tensor.shape) == 1:
                    tensor = tensor.unsqueeze(0)
                tensor = tensor.long()
                return tensor.cpu().numpy().tolist()
            return [tensor]

        new_examples = []
        for example in examples:
            input_ids = _convert_tensor_to_list(example["input_ids"])
            attention_mask = _convert_tensor_to_list(example["attention_mask"])
            if "labels" in example:
                labels = _convert_tensor_to_list(example["labels"])
            elif "label" in example:
                labels = _convert_tensor_to_list(example["label"])
            elif "label_ids" in example:
                labels = _convert_tensor_to_list(example["label_ids"])
            else:
                labels = copy.deepcopy(input_ids)
            new_examples.append(
                {"input_ids": input_ids, "attention_mask": attention_mask, "labels": labels}
            )
        pad_token_id = self.config.pad_token_id
        if not pad_token_id:
            pad_token_id = self.config.eos_token_id

        new_examples = [
            collate_data(new_examples[start: start + batch_size], pad_token_id)
            for start in range(0, len(new_examples), batch_size)
        ]
        for new_example in new_examples:
            del new_example["labels"]

        return new_examples

    @torch.inference_mode()
    def quantize(
        self,
        examples: List[Dict[str, Union[List[int], torch.LongTensor]]],
        batch_size: int = 1,
        use_triton: bool = False,
        use_cuda_fp16: bool = True,
        autotune_warmup_after_quantized: bool = False,
        cache_examples_on_gpu: bool = True
    ):
        if self.quantized:
            raise EnvironmentError("can't execute quantize because the model is quantized.")
        if use_triton and not TRITON_AVAILABLE:
            logger.warning("Triton is not installed, reset use_triton to False")
            use_triton = False

        device_map = self.hf_device_map
        if device_map:
            for name, device in device_map.items():
                if device == "cpu":
                    logger.info(f"Truly offloading {name} to cpu with hook.")
                    module = get_module_by_name_suffix(self.model, name)
                    remove_hook_from_module(module, recurse=True)
                    accelerate.cpu_offload_with_hook(module, CUDA_0)

        layer_inputs = []
        attention_masks = []
        position_ids = []
        layer_input_kwargs = []
        layer_outputs = []

        examples = self._prepare_examples_for_quantization(examples, batch_size)

        class LayerHijacker(nn.Module):
            """hijack layer's forward pass to cache data"""

            def __init__(self, m, device):
                super().__init__()
                self.module = m
                self.data_device = device if cache_examples_on_gpu else CPU

            def forward(self, inp=None, **kwargs):
                if inp is None:  # some models use all key-value arguments in forward pass call
                    for kwarg_name in ["hidden_states"]:
                        if kwarg_name in kwargs:
                            inp = kwargs[kwarg_name]
                            break
                layer_inputs.append(move_to_device(inp, self.data_device))
                attention_masks.append(kwargs["attention_mask"].to(self.data_device))
                pos_ids = kwargs.get("position_ids", None)
                if pos_ids is not None:
                    position_ids.append(move_to_device(pos_ids, self.data_device))
                one_kwargs = dict()
                for k, v in kwargs.items():  # make sure other arguments also be captured
                    if k not in ["hidden_states", "attention_mask", "position_ids"]:
                        if isinstance(v, torch.Tensor):
                            one_kwargs[k] = move_to_device(v, self.data_device)
                        else:
                            one_kwargs[k] = v
                layer_input_kwargs.append(one_kwargs)
                raise ValueError

        forward_pass_use_cache = self.model.config.use_cache
        self.model.config.use_cache = False

        num_batches = len(examples)
        layers = get_module_by_name_prefix(self.model, self.layers_block_name)

        force_layer_back_to_cpu = False
        if get_device(layers[0]) == CPU:
            layers[0] = layers[0].to(CUDA_0)
            force_layer_back_to_cpu = True

        cur_layer_device = get_device(layers[0])
        ori_outside_layer_module_devices = {}
        for module_name in self.outside_layer_modules:
            module = get_module_by_name_prefix(self.model, module_name)

            if module is None:
                continue

            ori_outside_layer_module_devices[module_name] = get_device(module)
            if module is not None:
                move_to_device(module, cur_layer_device)

        # get inputs for first layer
        layers[0] = LayerHijacker(layers[0], cur_layer_device)
        for example in examples:
            for k, v in example.items():
                if len(v.shape) == 1:
                    v = v.unsqueeze(0)
                example[k] = move_to_device(v, cur_layer_device)
            try:
                self.model(**example)
            except ValueError:
                pass
        layers[0] = layers[0].module

        move_to_device(layers[0], CPU if force_layer_back_to_cpu else cur_layer_device)
        for module_name in self.outside_layer_modules:
            module = get_module_by_name_prefix(self.model, module_name)
            if module is not None:
                move_to_device(module, ori_outside_layer_module_devices[module_name])

        torch.cuda.empty_cache()

        # resize attention mask and position ids for some special models
        attention_masks = self._resize_attention_mask(attention_masks)
        position_ids = self._resize_position_ids(position_ids)

        inside_layer_modules = self.inside_layer_modules
        if not self.quantize_config.true_sequential:
            inside_layer_modules = [sum(inside_layer_modules, [])]
        quantizers = {}
        for i in range(len(layers)):
            logger.info(f"Start quantizing layer {i + 1}/{len(layers)}")
            layer = layers[i]
            force_layer_back_to_cpu = False
            if get_device(layer) == CPU:
                move_to_device(layer, CUDA_0)
                force_layer_back_to_cpu = True
            cur_layer_device = get_device(layer)

            full = find_layers(layer)
            for names in inside_layer_modules:
                subset = {n: full[n] for n in names}
                gptq = {}
                for name in subset:
                    gptq[name] = GPTQ(subset[name])
                    gptq[name].quantizer.configure(
                        self.quantize_config.bits,
                        perchannel=True,
                        sym=self.quantize_config.sym,
                        mse=False,
                    )

                def add_batch(name):
                    def tmp(_, inp, out):
                        gptq[name].add_batch(inp[0].data, out.data)

                    return tmp

                handles = []
                for name in subset:
                    handles.append(subset[name].register_forward_hook(add_batch(name)))
                for j in range(num_batches):
                    layer_input = move_to_device(layer_inputs[j], cur_layer_device)
                    layer_attention_mask = move_to_device(attention_masks[j], cur_layer_device)
                    additional_layer_inputs = {
                        "attention_mask": layer_attention_mask
                    }
                    layer_position_ids = None if not position_ids else move_to_device(position_ids[j], cur_layer_device)
                    if layer_position_ids is not None:
                        additional_layer_inputs["position_ids"] = layer_position_ids
                    for k, v in layer_input_kwargs[j].items():
                        if isinstance(v, torch.Tensor):
                            additional_layer_inputs[k] = move_to_device(v, cur_layer_device)
                        else:
                            additional_layer_inputs[k] = v
                    layer(layer_input, **additional_layer_inputs)
                for h in handles:
                    h.remove()

                for name in subset:
                    logger.info(f'Quantizing {name} in layer {i + 1}/{len(layers)}...')
                    scale, zero, g_idx = gptq[name].fasterquant(
                        percdamp=self.quantize_config.damp_percent,
                        group_size=self.quantize_config.group_size,
                        actorder=self.quantize_config.desc_act
                    )
                    quantizers[f'{self.layers_block_name}.{i}.{name}'] = (
                        gptq[name].quantizer.to(CPU if force_layer_back_to_cpu else cur_layer_device),
                        move_to_device(scale, CPU if force_layer_back_to_cpu else cur_layer_device),
                        move_to_device(zero, CPU if force_layer_back_to_cpu else cur_layer_device),
                        move_to_device(g_idx, CPU if force_layer_back_to_cpu else cur_layer_device)
                    )
                    gptq[name].free()

            for j in range(num_batches):
                layer_input = move_to_device(layer_inputs[j], cur_layer_device)
                layer_attention_mask = move_to_device(attention_masks[j], cur_layer_device)
                additional_layer_inputs = {
                    "attention_mask": layer_attention_mask
                }
                layer_position_ids = None if not position_ids else move_to_device(position_ids[j], cur_layer_device)
                if layer_position_ids is not None:
                    additional_layer_inputs["position_ids"] = layer_position_ids
                for k, v in layer_input_kwargs[j].items():
                    if isinstance(v, torch.Tensor):
                        additional_layer_inputs[k] = move_to_device(v, cur_layer_device)
                    else:
                        additional_layer_inputs[k] = v
                layer_output = move_to_device(
                    layer(layer_input, **additional_layer_inputs)[0],
                    cur_layer_device if cache_examples_on_gpu else CPU
                )
                layer_outputs.append(layer_output)

            layers[i] = move_to_device(layer, CPU if force_layer_back_to_cpu else cur_layer_device)
            del layer
            del gptq
            del layer_inputs
            layer_inputs, layer_outputs = layer_outputs, []
            torch.cuda.empty_cache()

        pack_model(
            model=self.model,
            quantizers=quantizers,
            bits=self.quantize_config.bits,
            group_size=self.quantize_config.group_size,
            use_triton=use_triton,
            use_cuda_fp16=use_cuda_fp16,
            desc_act=self.quantize_config.desc_act,
            warmup_triton=autotune_warmup_after_quantized,
            force_layer_back_to_cpu=force_layer_back_to_cpu
        )
        if device_map:
            self.model = remove_hook_from_module(self.model, recurse=True)
            self.model = simple_dispatch_model(self.model, device_map)
        self.model.config.use_cache = forward_pass_use_cache

        self._quantized = True

        torch.cuda.empty_cache()

    @property
    def device(self):
        if not self.hf_device_map:
            return self.model.device
        else:
            device = [d for d in self.hf_device_map.values() if d not in {'cpu', 'disk'}][0]
            return torch.device(device)

    def to(self, device: Union[str, torch.device]):
        return self.model.to(device)

    def forward(self, *args, **kwargs):
        return self.model(*args, **kwargs)

    def generate(self, *args, **kwargs):
        """shortcut for model.generate"""
        with torch.no_grad(), torch.amp.autocast(device_type=self.device.type):
            return self.model.generate(*args, **kwargs)

    def prepare_inputs_for_generation(self, *args, **kwargs):
        """shortcut for model.prepare_inputs_for_generation"""
        return self.model.prepare_inputs_for_generation(*args, **kwargs)

    def push_to_hub(
        self,
        repo_id: str,
        save_dir: Optional[str] = None,
        use_safetensors: Optional[bool] = True,
        safetensors_metadata: Optional[Dict[str, str]] = None,
        commit_message: Optional[str] = "Upload of AutoGPTQ quantized model",
        use_auth_token: Optional[Union[bool, str]] = None,
        private: Optional[bool] = None,
        token: Optional[Union[bool, str]] = None,
        create_pr: Optional[bool] = False,
    ) -> str:
        """
        Upload the model to the Hugging Face Hub.

        Parameters:
            repo_id (`str`):
                The name of the repository you want to push your tool to. It should contain your organization name when
                pushing to a given organization.
            save_dir (`str`, *optional*):
                The name of the local folder to save the model to.
                If the model has already been saved, this parameter can be omitted.
            use_safetensors (`bool`, *optional*):
                Save the model using `safetensors`.
                If the model has already been saved, this parameter can be omitted.
            safetensors_metadata: (`dict`, *optional*, defaults to `None`):
                Pass optional metadata dictionary to be saved in the `safetensors` model file(s).
                Metadata is optional and is purely for informational purposes. It does not affect inference.
                If `None`, no metadata will be saved.
            commit_message (`str`, *optional*, defaults to `"Upload tool"`):
                Message to commit while pushing.
            use_auth_token (`bool` or `str`, *optional*):
                The token to use as HTTP bearer authorization for remote files. If `True`, will use the token generated
                when running `huggingface-cli login` (stored in `~/.huggingface`). Will default to `True` if `repo_url`
                is not specified.
            private (`bool`, *optional*):
                Whether or not the repository created should be private.
            token (`bool` or `str`, *optional*):
                The token to use as HTTP bearer authorization for remote files. If unset, will use the token generated
                when running `huggingface-cli login` (stored in `~/.huggingface`).
            create_pr (`bool`, *optional*, defaults to `False`):
                Whether or not to create a PR with the uploaded files or directly commit.
        """
        if (
            self.quantize_config.model_name_or_path is None or not isdir(self.quantize_config.model_name_or_path)
        ) and save_dir is None:
            raise ValueError(
                "Quantized model should be saved first, or you can provide save_dir to "
                "make sure model is saved to local disk before uploading."
            )

        if save_dir is not None:
            logger.info(f"Saving model to {save_dir}")
            self.save_quantized(save_dir, use_safetensors, safetensors_metadata)

        repo_url = create_repo(
            repo_id=repo_id, token=token, private=private, exist_ok=True, repo_type="model"
        )
        repo_id = repo_url.repo_id

        if self.quantize_config.model_name_or_path is not None:
            work_dir = self.quantize_config.model_name_or_path
            operations = [
                CommitOperationAdd(path_or_fileobj=join(work_dir, f), path_in_repo=f)
                for f in os.listdir(work_dir)
            ]
            logger.info(f"Uploading the following files to {repo_id}: {','.join(os.listdir(work_dir))}")
            return create_commit(
                repo_id=repo_id,
                operations=operations,
                commit_message=commit_message,
                token=use_auth_token,
                create_pr=create_pr,
                repo_type="model",
            )

    def save_quantized(
        self,
        save_dir: str,
        use_safetensors: bool = False,
        safetensors_metadata: Optional[Dict[str, str]] = None
    ):
        """save quantized model and configs to local disk"""
        os.makedirs(save_dir, exist_ok=True)

        if not self.quantized:
            raise TypeError("Can only save quantized model, please execute .quantize() method first.")
        if self.injected_fused_attention or self.injected_fused_mlp:
            raise TypeError(
                "At least one of attention modules and mlp modules are injected with fused ops, "
                "please disable 'inject_fused_attention' and 'inject_fused_mlp' at model loading stage, "
                "and don't call ._fuse_attention() and ._fuse_mlp() methods before calling this method."
            )

        self.model.to(CPU)

        model_base_name = (
            self.quantize_config.model_file_base_name or
            f"gptq_model-{self.quantize_config.bits}bit-{self.quantize_config.group_size}g"
        )
        if use_safetensors:
            model_save_name = model_base_name + ".safetensors"
            state_dict = self.model.state_dict()
            state_dict = {k: v.clone().contiguous() for k, v in state_dict.items()}
            if safetensors_metadata is None:
                safetensors_metadata = {}
            elif not isinstance(safetensors_metadata, dict):
                raise TypeError("safetensors_metadata must be a dictionary.")
            else:
                logger.debug(f"Received safetensors_metadata: {safetensors_metadata}")
                new_safetensors_metadata = {}
                converted_keys = False
                for key, value in safetensors_metadata.items():
                    if not isinstance(key, str) or not isinstance(value, str):
                        converted_keys = True
                        try:
                            new_key = str(key)
                            new_value = str(value)
                        except Exception as e:
                            raise TypeError(
                                f"safetensors_metadata: both keys and values must be strings and "
                                f"an error occured when trying to convert them: {e}"
                            )
                        if new_key in new_safetensors_metadata:
                            logger.warning(
                                f"After converting safetensors_metadata keys to strings, the key "
                                f"'{new_key}' is duplicated. Ensure that all your metadata keys are "
                                f"strings to avoid overwriting."
                            )
                        new_safetensors_metadata[new_key] = new_value
                safetensors_metadata = new_safetensors_metadata
                if converted_keys:
                    logger.debug(
                        f"One or more safetensors_metadata keys or values had to be converted to str(). "
                        f"Final safetensors_metadata: {safetensors_metadata}"
                    )

            # Format is required to enable Accelerate to load the metadata
            # otherwise it raises an OSError
            safetensors_metadata['format'] = "pt"

            # Store the quantization configuration as safetensors metadata
            from auto_gptq import __version__
            safetensors_metadata['auto_gptq_version'] = str(__version__)
            safetensors_metadata['gptq_bits'] = str(self.quantize_config.bits)
            safetensors_metadata['gptq_group_size'] = str(self.quantize_config.group_size)
            safetensors_metadata['gptq_desc_act'] = str(self.quantize_config.desc_act)
            safetensors_metadata['gptq_damp_percent'] = str(self.quantize_config.damp_percent)

            safe_save(state_dict, join(save_dir, model_save_name), safetensors_metadata)
        else:
            model_save_name = model_base_name + ".bin"
            torch.save(self.model.state_dict(), join(save_dir, model_save_name))

        self.model.config.save_pretrained(save_dir)
        self.quantize_config.save_pretrained(save_dir)
        self.quantize_config.model_name_or_path = save_dir
        self.quantize_config.model_file_base_name = model_base_name

    def save_pretrained(
        self,
        save_dir: str,
        use_safetensors: bool = False,
        safetensors_metadata: Optional[Dict[str, str]] = None,
        **kwargs
    ):
        """alias of save_quantized"""
        logger.warning("You are using save_pretrained, which will re-direct to save_quantized.")
        self.save_quantized(save_dir, use_safetensors, safetensors_metadata)

    @classmethod
    def from_pretrained(
        cls,
        pretrained_model_name_or_path: str,
        quantize_config: BaseQuantizeConfig,
        max_memory: Optional[dict] = None,
        trust_remote_code: bool = False,
        torch_dtype: torch.dtype = torch.float16,
        **model_init_kwargs
    ):
        """load un-quantized pretrained model to cpu"""

        if not torch.cuda.is_available():
            raise EnvironmentError("Load pretrained model to do quantization requires CUDA available.")

        def skip(*args, **kwargs):
            pass

        torch.nn.init.kaiming_uniform_ = skip
        torch.nn.init.uniform_ = skip
        torch.nn.init.normal_ = skip

        # Parameters related to loading from Hugging Face Hub
        cache_dir = model_init_kwargs.pop("cache_dir", None)
        force_download = model_init_kwargs.pop("force_download", False)
        resume_download = model_init_kwargs.pop("resume_download", False)
        proxies = model_init_kwargs.pop("proxies", None)
        local_files_only = model_init_kwargs.pop("local_files_only", False)
        use_auth_token = model_init_kwargs.pop("use_auth_token", None)
        revision = model_init_kwargs.pop("revision", None)
        subfolder = model_init_kwargs.pop("subfolder", "")
        commit_hash = model_init_kwargs.pop("_commit_hash", None)

        cached_file_kwargs = {
            "cache_dir": cache_dir,
            "force_download": force_download,
            "proxies": proxies,
            "resume_download": resume_download,
            "local_files_only": local_files_only,
            "use_auth_token": use_auth_token,
            "revision": revision,
            "subfolder": subfolder,
        }

        config = AutoConfig.from_pretrained(pretrained_model_name_or_path, trust_remote_code=True, **cached_file_kwargs)
        if config.model_type not in SUPPORTED_MODELS:
            raise TypeError(f"{config.model_type} isn't supported yet.")

        # enforce some values despite user specified
        model_init_kwargs["torch_dtype"] = torch_dtype
        model_init_kwargs["trust_remote_code"] = trust_remote_code
        if max_memory:
            if "disk" in max_memory:
                raise NotImplementedError("disk offload not support yet.")
            with accelerate.init_empty_weights():
                model = AutoModelForCausalLM.from_config(config, trust_remote_code=True)
            model.tie_weights()

            max_memory = accelerate.utils.get_balanced_memory(
                model,
                max_memory=max_memory,
                no_split_module_classes=[cls.layer_type],
                dtype=model_init_kwargs["torch_dtype"],
                low_zero=False
            )
            model_init_kwargs["device_map"] = accelerate.infer_auto_device_map(
                model,
                max_memory=max_memory,
                no_split_module_classes=[cls.layer_type],
                dtype=model_init_kwargs["torch_dtype"]
            )
            model_init_kwargs["low_cpu_mem_usage"] = True

            del model
        else:
            model_init_kwargs["device_map"] = None
            model_init_kwargs["low_cpu_mem_usage"] = False

        torch.cuda.empty_cache()

        merged_kwargs = {**model_init_kwargs, **cached_file_kwargs}
        model = AutoModelForCausalLM.from_pretrained(pretrained_model_name_or_path, **merged_kwargs)

        model_config = model.config.to_dict()
        seq_len_keys = ["max_position_embeddings", "seq_length", "n_positions"]
        if any([k in model_config for k in seq_len_keys]):
            for key in seq_len_keys:
                if key in model_config:
                    model.seqlen = model_config[key]
                    break
        else:
            logger.warning("Can't get model's sequence length from model config, will set to 4096.")
            model.seqlen = 4096

        return cls(model, False, quantize_config)

    @classmethod
    def from_quantized(
        cls,
        model_name_or_path: Optional[str],
        device_map: Optional[Union[str, Dict[str, Union[int, str]]]] = None,
        max_memory: Optional[dict] = None,
        device: Optional[Union[str, int]] = None,
        low_cpu_mem_usage: bool = False,
        use_triton: bool = False,
        torch_dtype: torch.dtype = torch.float16,
        inject_fused_attention: bool = False,
        inject_fused_mlp: bool = False,
        use_cuda_fp16: bool = True,
        quantize_config: Optional[BaseQuantizeConfig] = None,
        model_basename: Optional[str] = None,
        use_safetensors: bool = False,
        trust_remote_code: bool = False,
        warmup_triton: bool = False,
        trainable: bool = False,
<<<<<<< HEAD
        disable_exllama: bool = False,
=======
        attn_op: Optional[AttentionOp] = None,
>>>>>>> 700406e6
        **kwargs
    ):
        """load quantized model from local disk"""

        # Parameters related to loading from Hugging Face Hub
        cache_dir = kwargs.pop("cache_dir", None)
        force_download = kwargs.pop("force_download", False)
        resume_download = kwargs.pop("resume_download", False)
        proxies = kwargs.pop("proxies", None)
        local_files_only = kwargs.pop("local_files_only", False)
        use_auth_token = kwargs.pop("use_auth_token", None)
        revision = kwargs.pop("revision", None)
        subfolder = kwargs.pop("subfolder", "")
        commit_hash = kwargs.pop("_commit_hash", None)

        cached_file_kwargs = {
            "cache_dir": cache_dir,
            "force_download": force_download,
            "proxies": proxies,
            "resume_download": resume_download,
            "local_files_only": local_files_only,
            "use_auth_token": use_auth_token,
            "revision": revision,
            "subfolder": subfolder,
            "_raise_exceptions_for_missing_entries": False,
            "_commit_hash": commit_hash,
        }

        if use_triton and not TRITON_AVAILABLE:
            logger.warning("Triton is not installed, reset use_triton to False")
            use_triton = False
        if any([inject_fused_attention, inject_fused_mlp]) and trainable:
            logger.warning(
                "Neither fused attention nor fused mlp is tested under trainable mode, "
                "this may cause unexpected behavior or lead to error if you are training "
                "a quantized model with fused ops, please consider disabling 'inject_fused_attention' "
                "and 'inject_fused_mlp'."
            )

        # == step1: prepare configs and file names == #
        config = AutoConfig.from_pretrained(
            model_name_or_path,
            trust_remote_code=trust_remote_code,
            **cached_file_kwargs
        )

        if config.model_type not in SUPPORTED_MODELS:
            raise TypeError(f"{config.model_type} isn't supported yet.")

        if quantize_config is None:
            quantize_config = BaseQuantizeConfig.from_pretrained(model_name_or_path, **cached_file_kwargs, **kwargs)

        if model_basename is None:
            if quantize_config.model_file_base_name:
                model_basename = quantize_config.model_file_base_name
            else:
                model_basename = f"gptq_model-{quantize_config.bits}bit-{quantize_config.group_size}g"

        quantize_config.model_name_or_path = model_name_or_path
        quantize_config.model_file_base_name = model_basename

        extensions = []
        if use_safetensors:
            extensions.append(".safetensors")
        else:
            extensions += [".bin", ".pt"]

        model_name_or_path = str(model_name_or_path)
        is_local = isdir(model_name_or_path)

        resolved_archive_file = None
        if is_local:
            model_save_name = join(model_name_or_path, model_basename)
            for ext in extensions:
                if isfile(model_save_name + ext):
                    resolved_archive_file = model_save_name + ext
                    break
        else:  # remote
            for ext in extensions:
                resolved_archive_file = cached_file(model_name_or_path, model_basename + ext, **cached_file_kwargs)
                if resolved_archive_file is not None:
                    break

        if resolved_archive_file is None:  # Could not find a model file to use
            raise FileNotFoundError(f"Could not find model in {model_name_or_path}")

        model_save_name = resolved_archive_file

<<<<<<< HEAD
        if not disable_exllama and trainable:
            logger.warning("QuantLinear with exllama backend not support trainable mode yet, Switch to the pytorch backend.")
            disable_exllama = True
            
        elif not use_triton and trainable:
            logger.warning("QuantLinear with cuda backend not support trainable mode yet, Switch to the pytorch backend.")
=======
        if not use_triton and trainable:
            logger.warning(
                "QuantLinear with cuda backend not support trainable mode yet, will switch to pytorch backend, "
                "this may cause very slow inference speed, disable trainable if you are not training model."
            )
>>>>>>> 700406e6

        # == step2: convert model to gptq-model (replace Linear with QuantLinear) == #
        def skip(*args, **kwargs):
            pass

        torch.nn.init.kaiming_uniform_ = skip
        torch.nn.init.uniform_ = skip
        torch.nn.init.normal_ = skip

        transformers.modeling_utils._init_weights = False

        init_contexts = [no_init_weights()]
        if low_cpu_mem_usage:
            init_contexts.append(accelerate.init_empty_weights(include_buffers=False))

        with ContextManagers(init_contexts):
            model = AutoModelForCausalLM.from_config(
                config,
                trust_remote_code=trust_remote_code,
                torch_dtype=torch_dtype
            )

            layers = find_layers(model)
            ignore_layers = [cls.lm_head_name] + cls.outside_layer_modules
            for name in list(layers.keys()):
                if any([name.startswith(ignore_layer) for ignore_layer in ignore_layers]):
                    logger.info(f"{name} not been quantized, will be ignored when make_quant.")
                    del layers[name]

            make_quant(
                model,
                layers,
                quantize_config.bits,
                quantize_config.group_size,
                use_triton=use_triton,
                disable_exllama=disable_exllama,
                use_cuda_fp16=use_cuda_fp16,
                desc_act=quantize_config.desc_act,
                trainable=trainable
            )
            model.tie_weights()

        # == step3: load checkpoint and dispatch == #
        if isinstance(device_map, str) and device_map not in ["auto", "balanced", "balanced_low_0", "sequential"]:
            raise ValueError(
                "If passing a string for `device_map`, please choose 'auto', 'balanced', 'balanced_low_0' or "
                "'sequential'."
            )
        if isinstance(device_map, dict):
            max_memory = None
        else:
            if device is None and not device_map and not max_memory:
                device_map = "auto"
            if device is not None:
                device = torch.device(device)
                if not max_memory and not device_map:
                    device_map = {"": device.index if device.type == "cuda" else device.type}
            if not isinstance(device_map, dict) and device_map != "sequential":
                max_memory = accelerate.utils.get_balanced_memory(
                    model=model,
                    max_memory=max_memory,
                    no_split_module_classes=[cls.layer_type],
                    low_zero=(device_map == "balanced_low_0")
                )
        if not isinstance(device_map, dict):
            device_map = accelerate.infer_auto_device_map(
                model,
                max_memory=max_memory,
                no_split_module_classes=[cls.layer_type]
            )

        if low_cpu_mem_usage:
            make_sure_no_tensor_in_meta_device(model, use_triton, quantize_config.desc_act, quantize_config.group_size, bits=quantize_config.bits)

        accelerate.utils.modeling.load_checkpoint_in_model(
            model,
            checkpoint=model_save_name,
            device_map=device_map,
            offload_state_dict=True,
            offload_buffers=True
        )
        model = simple_dispatch_model(model, device_map)

        # == step4: set seqlen == #
        model_config = model.config.to_dict()
        seq_len_keys = ["max_position_embeddings", "seq_length", "n_positions"]
        if any([k in model_config for k in seq_len_keys]):
            for key in seq_len_keys:
                if key in model_config:
                    model.seqlen = model_config[key]
                    break
        else:
            logger.warning("Can't get model's sequence length from model config, will set to 4096.")
            model.seqlen = 4096

        # == step5: (optional) inject optimized module == #
        if inject_fused_attention:
            try:
                cls._fuse_attention(model, attn_op, trainable)
            except NotImplementedError:
                inject_fused_attention = False
<<<<<<< HEAD
                logger.warning(f"{cls.__name__} hasn't fused attention module yet, will skip inject fused attention.")
            else:
                cls.fused_attn_module_type.inject_to_model(
                    model,
                    use_triton=use_triton,
                    group_size=quantize_config.group_size,
                    use_cuda_fp16=use_cuda_fp16,
                    desc_act=quantize_config.desc_act,
                    trainable=trainable,
                    bits=quantize_config.bits,
=======
                logger.warning(
                    f"{cls.__name__} doesn't support fusing attention yet, will skip inject fused attention."
>>>>>>> 700406e6
                )
            except:
                logger.error(
                    f"Inject fused attention failed, you can set 'inject_fused_attention' to False to "
                    f"bypass the error for now and report it on github."
                )
                raise
        if inject_fused_mlp:
            try:
                cls._fuse_mlp(model, trainable)
            except NotImplementedError:
                inject_fused_mlp = False
                logger.warning(
                    f"{cls.__name__} doesn't support fusing mlp yet, will skip inject fused mlp."
                )
            except:
                logger.error(
                    f"Inject fused mlp failed, you can set 'inject_fused_mlp' to False to "
                    f"bypass the error for now and report it on github."
                )
                raise
        if inject_fused_attention or inject_fused_mlp:
            logger.warning(
                "You are using at least one of 'inject_fused_attention' and 'inject_fused_mlp' "
                "modes, which are now marked as experiment features, feel free to open an issue "
                "or ask any question about those two features on github if you encounter unexpected "
                "behaviors and errors."
            )

<<<<<<< HEAD
        # Any post-initialization that require device information, for example buffers initialization on device.
        model = autogptq_post_init(model, use_act_order=quantize_config.desc_act)

        model.eval()
=======
>>>>>>> 700406e6
        # == step6: (optional) warmup triton == #
        if use_triton and warmup_triton:
            cls.warmup_triton(model)

<<<<<<< HEAD
            if inject_fused_mlp and cls.fused_mlp_module_type is not None:
                cls.fused_mlp_module_type.warmup(model, seqlen=model.seqlen)

        # == step7: make model compatible with peft
        cls.make_sure_compatible_with_peft(
            model, use_triton, quantize_config.desc_act, quantize_config.group_size, bits=quantize_config.bits
=======
        # == step7: convert all QuantLinear to sub-class of torch.nn.Linear
        # note if inject_fused_attention() and inject_fused_mlp() is implemented,
        # all QuantLinear will be converted to sub-class of torch.nn.Linear at injection stage
        GeneralQuantLinear.convert_to_torch_linear(
            model,
            dynamically_import_QuantLinear(
                use_triton,
                quantize_config.desc_act,
                quantize_config.group_size
            )
>>>>>>> 700406e6
        )

        return cls(
            model,
            True,
            quantize_config,
            is_triton_backend=use_triton,
            injected_fused_attention=inject_fused_attention,
            injected_fused_mlp=inject_fused_mlp,
            trainable=trainable
        )

    @staticmethod
    def _fuse_attention(
        model: PreTrainedModel,
        attn_op: Optional[AttentionOp] = None,
        trainable: bool = False
    ) -> None:
        raise NotImplementedError()

    @staticmethod
    def _fuse_mlp(
        model: PreTrainedModel,
        trainable: bool = False
    ) -> None:
        raise NotImplementedError()

    @staticmethod
    def warmup_triton(model: nn.Module, enabled: bool = True) -> None:
        if not enabled:
            return
        if not TRITON_AVAILABLE:
            logger.warning(f"Triton is not available, skip warmup stage directly.")
            return

        from ..nn_modules.qlinear.qlinear_triton import QuantLinear
<<<<<<< HEAD
        QuantLinear.warmup(self.model, seqlen=self.model.seqlen)

        if self.fused_mlp_module_type is not None:
            self.fused_mlp_module_type.warmup(self.model, seqlen=self.model.seqlen)

    def enable_trainable_mode(self, enabled: bool = True):
        if not self.is_triton_backend and enabled:
            raise NotImplementedError("For now, trainable mode only supports triton backend.")
        for n, m in self.model.named_modules():
            if hasattr(m, "trainable"):
                setattr(m, "trainable", enabled)

    def disable_trainable_mode(self):
        self.enable_trainable_mode(enabled=False)

    @staticmethod
    def make_sure_compatible_with_peft(model: PreTrainedModel, use_triton: bool, desc_act: bool, group_size: int, bits: int):
        GeneralQuantLinear.inject_to_model(
            model,
            dynamically_import_QuantLinear(use_triton, desc_act, group_size, bits=bits)
        )
=======
        QuantLinear.warmup(model, seqlen=model.seqlen)
>>>>>>> 700406e6

    def __getattr__(self, item):
        try:
            return super().__getattr__(item)
        except:
            return getattr(self.model, item)


__all__ = ["BaseGPTQForCausalLM", "BaseQuantizeConfig"]<|MERGE_RESOLUTION|>--- conflicted
+++ resolved
@@ -70,11 +70,7 @@
         quantize_config_filename = "quantize_config.json"
         if os.path.isdir(save_dir):  # Local
             resolved_config_file = join(save_dir, quantize_config_filename)
-<<<<<<< HEAD
-        else: # Remote
-=======
         else:  # Remote
->>>>>>> 700406e6
             resolved_config_file = cached_file(
                 save_dir,
                 quantize_config_filename,
@@ -90,11 +86,6 @@
                 _raise_exceptions_for_connection_errors=False,
                 _commit_hash=commit_hash,
             )
-<<<<<<< HEAD
-        
-=======
-
->>>>>>> 700406e6
         with open(resolved_config_file, "r", encoding="utf-8") as f:
             return cls(**json.load(f))
 
@@ -731,11 +722,8 @@
         trust_remote_code: bool = False,
         warmup_triton: bool = False,
         trainable: bool = False,
-<<<<<<< HEAD
         disable_exllama: bool = False,
-=======
         attn_op: Optional[AttentionOp] = None,
->>>>>>> 700406e6
         **kwargs
     ):
         """load quantized model from local disk"""
@@ -824,20 +812,12 @@
 
         model_save_name = resolved_archive_file
 
-<<<<<<< HEAD
         if not disable_exllama and trainable:
             logger.warning("QuantLinear with exllama backend not support trainable mode yet, Switch to the pytorch backend.")
             disable_exllama = True
             
         elif not use_triton and trainable:
             logger.warning("QuantLinear with cuda backend not support trainable mode yet, Switch to the pytorch backend.")
-=======
-        if not use_triton and trainable:
-            logger.warning(
-                "QuantLinear with cuda backend not support trainable mode yet, will switch to pytorch backend, "
-                "this may cause very slow inference speed, disable trainable if you are not training model."
-            )
->>>>>>> 700406e6
 
         # == step2: convert model to gptq-model (replace Linear with QuantLinear) == #
         def skip(*args, **kwargs):
@@ -939,7 +919,6 @@
                 cls._fuse_attention(model, attn_op, trainable)
             except NotImplementedError:
                 inject_fused_attention = False
-<<<<<<< HEAD
                 logger.warning(f"{cls.__name__} hasn't fused attention module yet, will skip inject fused attention.")
             else:
                 cls.fused_attn_module_type.inject_to_model(
@@ -950,10 +929,6 @@
                     desc_act=quantize_config.desc_act,
                     trainable=trainable,
                     bits=quantize_config.bits,
-=======
-                logger.warning(
-                    f"{cls.__name__} doesn't support fusing attention yet, will skip inject fused attention."
->>>>>>> 700406e6
                 )
             except:
                 logger.error(
@@ -983,25 +958,11 @@
                 "behaviors and errors."
             )
 
-<<<<<<< HEAD
-        # Any post-initialization that require device information, for example buffers initialization on device.
-        model = autogptq_post_init(model, use_act_order=quantize_config.desc_act)
-
-        model.eval()
-=======
->>>>>>> 700406e6
+
         # == step6: (optional) warmup triton == #
         if use_triton and warmup_triton:
             cls.warmup_triton(model)
 
-<<<<<<< HEAD
-            if inject_fused_mlp and cls.fused_mlp_module_type is not None:
-                cls.fused_mlp_module_type.warmup(model, seqlen=model.seqlen)
-
-        # == step7: make model compatible with peft
-        cls.make_sure_compatible_with_peft(
-            model, use_triton, quantize_config.desc_act, quantize_config.group_size, bits=quantize_config.bits
-=======
         # == step7: convert all QuantLinear to sub-class of torch.nn.Linear
         # note if inject_fused_attention() and inject_fused_mlp() is implemented,
         # all QuantLinear will be converted to sub-class of torch.nn.Linear at injection stage
@@ -1012,7 +973,6 @@
                 quantize_config.desc_act,
                 quantize_config.group_size
             )
->>>>>>> 700406e6
         )
 
         return cls(
@@ -1049,7 +1009,7 @@
             return
 
         from ..nn_modules.qlinear.qlinear_triton import QuantLinear
-<<<<<<< HEAD
+
         QuantLinear.warmup(self.model, seqlen=self.model.seqlen)
 
         if self.fused_mlp_module_type is not None:
@@ -1071,9 +1031,6 @@
             model,
             dynamically_import_QuantLinear(use_triton, desc_act, group_size, bits=bits)
         )
-=======
-        QuantLinear.warmup(model, seqlen=model.seqlen)
->>>>>>> 700406e6
 
     def __getattr__(self, item):
         try:
