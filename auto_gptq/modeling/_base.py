import copy
import json
import warnings
import os
from dataclasses import dataclass, field, fields
from logging import getLogger
from os.path import join, isfile, isdir
from typing import Dict, List, Optional, Union

import accelerate
import torch
import torch.nn as nn
import transformers
from accelerate.hooks import remove_hook_from_module
from safetensors.torch import save_file as safe_save
from transformers import AutoConfig, AutoModelForCausalLM, PreTrainedModel
from transformers.utils.hub import PushToHubMixin, cached_file, create_repo, create_commit, CommitOperationAdd
from transformers.utils.generic import ContextManagers
from transformers.modeling_utils import no_init_weights
from xformers.ops.fmha import AttentionOp

from ._const import *
from ._utils import *
from ..nn_modules.qlinear import GeneralQuantLinear
from ..quantization import GPTQ
from ..utils.data_utils import collate_data
from ..utils.import_utils import (
    dynamically_import_QuantLinear, TRITON_AVAILABLE, AUTOGPTQ_CUDA_AVAILABLE, EXLLAMA_KERNELS_AVAILABLE
)

logger = getLogger(__name__)


@dataclass
class BaseQuantizeConfig(PushToHubMixin):
    bits: int = field(default=4, metadata={"choices": [2, 3, 4, 8]})
    group_size: int = field(default=-1)
    damp_percent: float = field(default=0.01)
    desc_act: bool = field(default=True)
    static_groups: bool = field(default=False)
    sym: bool = field(default=True)
    true_sequential: bool = field(default=True)
    model_name_or_path: Optional[str] = field(default=None)
    model_file_base_name: Optional[str] = field(default=None)

    def __post_init__(self):
        fields_info = fields(self)

        if self.bits not in fields_info[0].metadata["choices"]:
            raise ValueError(f"only support quantize to {fields_info[0].metadata['choices']} bits.")
        if self.group_size != -1 and self.group_size <= 0:
            raise ValueError("unless equal to -1, group_size must greater then 0.")
        if not (0 < self.damp_percent < 1):
            raise ValueError("damp_percent must between 0 and 1.")

    def save_pretrained(self, save_dir: str, **kwargs):
        with open(join(save_dir, "quantize_config.json"), "w", encoding="utf-8") as f:
            json.dump(self.to_dict(), f, indent=2)

    @classmethod
    def from_pretrained(cls, save_dir: str, **kwargs):
        # Parameters related to loading from Hugging Face Hub
        cache_dir = kwargs.pop("cache_dir", None)
        force_download = kwargs.pop("force_download", False)
        resume_download = kwargs.pop("resume_download", False)
        proxies = kwargs.pop("proxies", None)
        local_files_only = kwargs.pop("local_files_only", False)
        use_auth_token = kwargs.pop("use_auth_token", None)
        revision = kwargs.pop("revision", None)
        subfolder = kwargs.pop("subfolder", None)
        commit_hash = kwargs.pop("_commit_hash", None)

        quantize_config_filename = "quantize_config.json"
        if os.path.isdir(save_dir):  # Local
            resolved_config_file = join(save_dir, quantize_config_filename)
        else:  # Remote
            resolved_config_file = cached_file(
                save_dir,
                quantize_config_filename,
                cache_dir=cache_dir,
                force_download=force_download,
                resume_download=resume_download,
                proxies=proxies,
                use_auth_token=use_auth_token,
                revision=revision,
                local_files_only=local_files_only,
                subfolder=subfolder,
                _raise_exceptions_for_missing_entries=False,
                _raise_exceptions_for_connection_errors=False,
                _commit_hash=commit_hash,
            )
        with open(resolved_config_file, "r", encoding="utf-8") as f:
            return cls(**json.load(f))

    def to_dict(self):
        return {
            "bits": self.bits,
            "group_size": self.group_size,
            "damp_percent": self.damp_percent,
            "desc_act": self.desc_act,
            "static_groups": self.static_groups,
            "sym": self.sym,
            "true_sequential": self.true_sequential,
            "model_name_or_path": self.model_name_or_path,
            "model_file_base_name": self.model_file_base_name,
        }


class BaseGPTQForCausalLM(nn.Module, PushToHubMixin):
    layer_type: str = None
    layers_block_name: str = None
    outside_layer_modules: List[str] = None
    inside_layer_modules: List[List[str]] = None
    lm_head_name: str = "lm_head"

    def __init__(
        self,
        model: PreTrainedModel,
        quantized: bool,
        quantize_config: BaseQuantizeConfig,
        is_triton_backend: bool = False,
        injected_fused_attention: bool = False,
        injected_fused_mlp: bool = False,
        trainable: bool = False
    ):
        super().__init__()

        self.model = model
        self.model_type = self.model.config.model_type
        self._quantized = quantized
        self.quantize_config = quantize_config
        self.config = self.model.config

        self.is_triton_backend = is_triton_backend
        self.injected_fused_attention = injected_fused_attention
        self.injected_fused_mlp = injected_fused_mlp
        self.trainable = trainable

    @property
    def quantized(self):
        return self._quantized

    @property
    def hf_device_map(self):
        return getattr(self.model, "hf_device_map", None)

    @staticmethod
    def _resize_attention_mask(attention_mask: List[torch.LongTensor]):
        return attention_mask

    @staticmethod
    def _resize_position_ids(position_ids: List[torch.LongTensor]):
        return position_ids

    def _prepare_examples_for_quantization(
        self,
        examples: List[Dict[str, Union[List[int], torch.LongTensor]]],
        batch_size: int = 1,
    ):
        def _convert_tensor_to_list(tensor):
            if isinstance(tensor, torch.Tensor):
                if len(tensor.shape) == 1:
                    tensor = tensor.unsqueeze(0)
                tensor = tensor.long()
                return tensor.cpu().numpy().tolist()
            return [tensor]

        new_examples = []
        for example in examples:
            input_ids = _convert_tensor_to_list(example["input_ids"])
            attention_mask = _convert_tensor_to_list(example["attention_mask"])
            if "labels" in example:
                labels = _convert_tensor_to_list(example["labels"])
            elif "label" in example:
                labels = _convert_tensor_to_list(example["label"])
            elif "label_ids" in example:
                labels = _convert_tensor_to_list(example["label_ids"])
            else:
                labels = copy.deepcopy(input_ids)
            new_examples.append(
                {"input_ids": input_ids, "attention_mask": attention_mask, "labels": labels}
            )
        pad_token_id = self.config.pad_token_id
        if not pad_token_id:
            pad_token_id = self.config.eos_token_id

        new_examples = [
            collate_data(new_examples[start: start + batch_size], pad_token_id)
            for start in range(0, len(new_examples), batch_size)
        ]
        for new_example in new_examples:
            del new_example["labels"]

        return new_examples

    @torch.inference_mode()
    def quantize(
        self,
        examples: List[Dict[str, Union[List[int], torch.LongTensor]]],
        batch_size: int = 1,
        use_triton: bool = False,
        use_cuda_fp16: bool = True,
        autotune_warmup_after_quantized: bool = False,
        cache_examples_on_gpu: bool = True
    ):
        if self.quantized:
            raise EnvironmentError("can't execute quantize because the model is quantized.")
        if use_triton and not TRITON_AVAILABLE:
            logger.warning("Triton is not installed, reset use_triton to False")
            use_triton = False

        device_map = self.hf_device_map
        if device_map:
            for name, device in device_map.items():
                if device == "cpu":
                    logger.info(f"Truly offloading {name} to cpu with hook.")
                    module = get_module_by_name_suffix(self.model, name)
                    remove_hook_from_module(module, recurse=True)
                    accelerate.cpu_offload_with_hook(module, CUDA_0)

        layer_inputs = []
        attention_masks = []
        position_ids = []
        layer_input_kwargs = []
        layer_outputs = []

        examples = self._prepare_examples_for_quantization(examples, batch_size)

        class LayerHijacker(nn.Module):
            """hijack layer's forward pass to cache data"""

            def __init__(self, m, device):
                super().__init__()
                self.module = m
                self.data_device = device if cache_examples_on_gpu else CPU

            def forward(self, inp=None, **kwargs):
                if inp is None:  # some models use all key-value arguments in forward pass call
                    for kwarg_name in ["hidden_states"]:
                        if kwarg_name in kwargs:
                            inp = kwargs[kwarg_name]
                            break
                layer_inputs.append(move_to_device(inp, self.data_device))
                attention_masks.append(kwargs["attention_mask"].to(self.data_device))
                pos_ids = kwargs.get("position_ids", None)
                if pos_ids is not None:
                    position_ids.append(move_to_device(pos_ids, self.data_device))
                one_kwargs = dict()
                for k, v in kwargs.items():  # make sure other arguments also be captured
                    if k not in ["hidden_states", "attention_mask", "position_ids"]:
                        if isinstance(v, torch.Tensor):
                            one_kwargs[k] = move_to_device(v, self.data_device)
                        else:
                            one_kwargs[k] = v
                layer_input_kwargs.append(one_kwargs)
                raise ValueError

        forward_pass_use_cache = self.model.config.use_cache
        self.model.config.use_cache = False

        num_batches = len(examples)
        layers = get_module_by_name_prefix(self.model, self.layers_block_name)

        force_layer_back_to_cpu = False
        if get_device(layers[0]) == CPU:
            layers[0] = layers[0].to(CUDA_0)
            force_layer_back_to_cpu = True

        cur_layer_device = get_device(layers[0])
        ori_outside_layer_module_devices = {}
        for module_name in self.outside_layer_modules:
            module = get_module_by_name_prefix(self.model, module_name)

            if module is None:
                continue

            ori_outside_layer_module_devices[module_name] = get_device(module)
            if module is not None:
                move_to_device(module, cur_layer_device)

        # get inputs for first layer
        layers[0] = LayerHijacker(layers[0], cur_layer_device)
        for example in examples:
            for k, v in example.items():
                if len(v.shape) == 1:
                    v = v.unsqueeze(0)
                example[k] = move_to_device(v, cur_layer_device)
            try:
                self.model(**example)
            except ValueError:
                pass
        layers[0] = layers[0].module

        move_to_device(layers[0], CPU if force_layer_back_to_cpu else cur_layer_device)
        for module_name in self.outside_layer_modules:
            module = get_module_by_name_prefix(self.model, module_name)
            if module is not None:
                move_to_device(module, ori_outside_layer_module_devices[module_name])

        torch.cuda.empty_cache()

        # resize attention mask and position ids for some special models
        attention_masks = self._resize_attention_mask(attention_masks)
        position_ids = self._resize_position_ids(position_ids)

        inside_layer_modules = self.inside_layer_modules
        if not self.quantize_config.true_sequential:
            inside_layer_modules = [sum(inside_layer_modules, [])]
        quantizers = {}
        for i in range(len(layers)):
            logger.info(f"Start quantizing layer {i + 1}/{len(layers)}")
            layer = layers[i]
            force_layer_back_to_cpu = False
            if get_device(layer) == CPU:
                move_to_device(layer, CUDA_0)
                force_layer_back_to_cpu = True
            cur_layer_device = get_device(layer)

            full = find_layers(layer)
            for names in inside_layer_modules:
                subset = {n: full[n] for n in names}
                gptq = {}
                for name in subset:
                    gptq[name] = GPTQ(subset[name])
                    gptq[name].quantizer.configure(
                        self.quantize_config.bits,
                        perchannel=True,
                        sym=self.quantize_config.sym,
                        mse=False,
                    )

                def add_batch(name):
                    def tmp(_, inp, out):
                        gptq[name].add_batch(inp[0].data, out.data)

                    return tmp

                handles = []
                for name in subset:
                    handles.append(subset[name].register_forward_hook(add_batch(name)))
                for j in range(num_batches):
                    layer_input = move_to_device(layer_inputs[j], cur_layer_device)
                    layer_attention_mask = move_to_device(attention_masks[j], cur_layer_device)
                    additional_layer_inputs = {
                        "attention_mask": layer_attention_mask
                    }
                    layer_position_ids = None if not position_ids else move_to_device(position_ids[j], cur_layer_device)
                    if layer_position_ids is not None:
                        additional_layer_inputs["position_ids"] = layer_position_ids
                    for k, v in layer_input_kwargs[j].items():
                        if isinstance(v, torch.Tensor):
                            additional_layer_inputs[k] = move_to_device(v, cur_layer_device)
                        else:
                            additional_layer_inputs[k] = v
                    layer(layer_input, **additional_layer_inputs)
                for h in handles:
                    h.remove()

                for name in subset:
                    logger.info(f'Quantizing {name} in layer {i + 1}/{len(layers)}...')
                    scale, zero, g_idx = gptq[name].fasterquant(
                        percdamp=self.quantize_config.damp_percent,
                        group_size=self.quantize_config.group_size,
                        actorder=self.quantize_config.desc_act,
                        static_groups=self.quantize_config.static_groups
                    )
                    quantizers[f'{self.layers_block_name}.{i}.{name}'] = (
                        gptq[name].quantizer.to(CPU if force_layer_back_to_cpu else cur_layer_device),
                        move_to_device(scale, CPU if force_layer_back_to_cpu else cur_layer_device),
                        move_to_device(zero, CPU if force_layer_back_to_cpu else cur_layer_device),
                        move_to_device(g_idx, CPU if force_layer_back_to_cpu else cur_layer_device)
                    )
                    gptq[name].free()

            for j in range(num_batches):
                layer_input = move_to_device(layer_inputs[j], cur_layer_device)
                layer_attention_mask = move_to_device(attention_masks[j], cur_layer_device)
                additional_layer_inputs = {
                    "attention_mask": layer_attention_mask
                }
                layer_position_ids = None if not position_ids else move_to_device(position_ids[j], cur_layer_device)
                if layer_position_ids is not None:
                    additional_layer_inputs["position_ids"] = layer_position_ids
                for k, v in layer_input_kwargs[j].items():
                    if isinstance(v, torch.Tensor):
                        additional_layer_inputs[k] = move_to_device(v, cur_layer_device)
                    else:
                        additional_layer_inputs[k] = v
                layer_output = move_to_device(
                    layer(layer_input, **additional_layer_inputs)[0],
                    cur_layer_device if cache_examples_on_gpu else CPU
                )
                layer_outputs.append(layer_output)

            layers[i] = move_to_device(layer, CPU if force_layer_back_to_cpu else cur_layer_device)
            del layer
            del gptq
            del layer_inputs
            layer_inputs, layer_outputs = layer_outputs, []
            torch.cuda.empty_cache()

        pack_model(
            model=self.model,
            quantizers=quantizers,
            bits=self.quantize_config.bits,
            group_size=self.quantize_config.group_size,
            use_triton=use_triton,
            use_cuda_fp16=use_cuda_fp16,
            desc_act=self.quantize_config.desc_act,
            warmup_triton=autotune_warmup_after_quantized,
            force_layer_back_to_cpu=force_layer_back_to_cpu
        )
        if device_map:
            self.model = remove_hook_from_module(self.model, recurse=True)
            self.model = simple_dispatch_model(self.model, device_map)
        self.model.config.use_cache = forward_pass_use_cache

        self._quantized = True

        torch.cuda.empty_cache()

    @property
    def device(self):
        if not self.hf_device_map:
            return self.model.device
        else:
            device = [d for d in self.hf_device_map.values() if d not in {'cpu', 'disk'}][0]
            return torch.device(device)

    def to(self, device: Union[str, torch.device]):
        return self.model.to(device)

    def forward(self, *args, **kwargs):
        return self.model(*args, **kwargs)

    def generate(self, *args, **kwargs):
        """shortcut for model.generate"""
        with torch.no_grad(), torch.amp.autocast(device_type=self.device.type):
            return self.model.generate(*args, **kwargs)

    def prepare_inputs_for_generation(self, *args, **kwargs):
        """shortcut for model.prepare_inputs_for_generation"""
        return self.model.prepare_inputs_for_generation(*args, **kwargs)

    def push_to_hub(
        self,
        repo_id: str,
        save_dir: Optional[str] = None,
        use_safetensors: Optional[bool] = True,
        safetensors_metadata: Optional[Dict[str, str]] = None,
        commit_message: Optional[str] = "Upload of AutoGPTQ quantized model",
        use_auth_token: Optional[Union[bool, str]] = None,
        private: Optional[bool] = None,
        token: Optional[Union[bool, str]] = None,
        create_pr: Optional[bool] = False,
    ) -> str:
        """
        Upload the model to the Hugging Face Hub.

        Parameters:
            repo_id (`str`):
                The name of the repository you want to push your tool to. It should contain your organization name when
                pushing to a given organization.
            save_dir (`str`, *optional*):
                The name of the local folder to save the model to.
                If the model has already been saved, this parameter can be omitted.
            use_safetensors (`bool`, *optional*):
                Save the model using `safetensors`.
                If the model has already been saved, this parameter can be omitted.
            safetensors_metadata: (`dict`, *optional*, defaults to `None`):
                Pass optional metadata dictionary to be saved in the `safetensors` model file(s).
                Metadata is optional and is purely for informational purposes. It does not affect inference.
                If `None`, no metadata will be saved.
            commit_message (`str`, *optional*, defaults to `"Upload tool"`):
                Message to commit while pushing.
            use_auth_token (`bool` or `str`, *optional*):
                The token to use as HTTP bearer authorization for remote files. If `True`, will use the token generated
                when running `huggingface-cli login` (stored in `~/.huggingface`). Will default to `True` if `repo_url`
                is not specified.
            private (`bool`, *optional*):
                Whether or not the repository created should be private.
            token (`bool` or `str`, *optional*):
                The token to use as HTTP bearer authorization for remote files. If unset, will use the token generated
                when running `huggingface-cli login` (stored in `~/.huggingface`).
            create_pr (`bool`, *optional*, defaults to `False`):
                Whether or not to create a PR with the uploaded files or directly commit.
        """
        if (
            self.quantize_config.model_name_or_path is None or not isdir(self.quantize_config.model_name_or_path)
        ) and save_dir is None:
            raise ValueError(
                "Quantized model should be saved first, or you can provide save_dir to "
                "make sure model is saved to local disk before uploading."
            )

        if save_dir is not None:
            logger.info(f"Saving model to {save_dir}")
            self.save_quantized(save_dir, use_safetensors, safetensors_metadata)

        repo_url = create_repo(
            repo_id=repo_id, token=token, private=private, exist_ok=True, repo_type="model"
        )
        repo_id = repo_url.repo_id

        if self.quantize_config.model_name_or_path is not None:
            work_dir = self.quantize_config.model_name_or_path
            operations = [
                CommitOperationAdd(path_or_fileobj=join(work_dir, f), path_in_repo=f)
                for f in os.listdir(work_dir)
            ]
            logger.info(f"Uploading the following files to {repo_id}: {','.join(os.listdir(work_dir))}")
            return create_commit(
                repo_id=repo_id,
                operations=operations,
                commit_message=commit_message,
                token=use_auth_token,
                create_pr=create_pr,
                repo_type="model",
            )

    def save_quantized(
        self,
        save_dir: str,
        use_safetensors: bool = False,
        safetensors_metadata: Optional[Dict[str, str]] = None
    ):
        """save quantized model and configs to local disk"""
        os.makedirs(save_dir, exist_ok=True)

        if not self.quantized:
            raise TypeError("Can only save quantized model, please execute .quantize() method first.")
        if self.injected_fused_attention or self.injected_fused_mlp:
            raise TypeError(
                "At least one of attention modules and mlp modules are injected with fused ops, "
                "please disable 'inject_fused_attention' and 'inject_fused_mlp' at model loading stage, "
                "and don't call ._fuse_attention() and ._fuse_mlp() methods before calling this method."
            )

        self.model.to(CPU)

        model_base_name = (
            self.quantize_config.model_file_base_name or
            f"gptq_model-{self.quantize_config.bits}bit-{self.quantize_config.group_size}g"
        )
        if use_safetensors:
            model_save_name = model_base_name + ".safetensors"
            state_dict = self.model.state_dict()
            state_dict = {k: v.clone().contiguous() for k, v in state_dict.items()}
            if safetensors_metadata is None:
                safetensors_metadata = {}
            elif not isinstance(safetensors_metadata, dict):
                raise TypeError("safetensors_metadata must be a dictionary.")
            else:
                logger.debug(f"Received safetensors_metadata: {safetensors_metadata}")
                new_safetensors_metadata = {}
                converted_keys = False
                for key, value in safetensors_metadata.items():
                    if not isinstance(key, str) or not isinstance(value, str):
                        converted_keys = True
                        try:
                            new_key = str(key)
                            new_value = str(value)
                        except Exception as e:
                            raise TypeError(
                                f"safetensors_metadata: both keys and values must be strings and "
                                f"an error occured when trying to convert them: {e}"
                            )
                        if new_key in new_safetensors_metadata:
                            logger.warning(
                                f"After converting safetensors_metadata keys to strings, the key "
                                f"'{new_key}' is duplicated. Ensure that all your metadata keys are "
                                f"strings to avoid overwriting."
                            )
                        new_safetensors_metadata[new_key] = new_value
                safetensors_metadata = new_safetensors_metadata
                if converted_keys:
                    logger.debug(
                        f"One or more safetensors_metadata keys or values had to be converted to str(). "
                        f"Final safetensors_metadata: {safetensors_metadata}"
                    )

            # Format is required to enable Accelerate to load the metadata
            # otherwise it raises an OSError
            safetensors_metadata['format'] = "pt"

            # Store the quantization configuration as safetensors metadata
            from auto_gptq import __version__
            safetensors_metadata['auto_gptq_version'] = str(__version__)
            safetensors_metadata['gptq_bits'] = str(self.quantize_config.bits)
            safetensors_metadata['gptq_group_size'] = str(self.quantize_config.group_size)
            safetensors_metadata['gptq_desc_act'] = str(self.quantize_config.desc_act)
            safetensors_metadata['gptq_damp_percent'] = str(self.quantize_config.damp_percent)

            safe_save(state_dict, join(save_dir, model_save_name), safetensors_metadata)
        else:
            model_save_name = model_base_name + ".bin"
            torch.save(self.model.state_dict(), join(save_dir, model_save_name))

        self.model.config.save_pretrained(save_dir)
        self.quantize_config.save_pretrained(save_dir)
        self.quantize_config.model_name_or_path = save_dir
        self.quantize_config.model_file_base_name = model_base_name

    def save_pretrained(
        self,
        save_dir: str,
        use_safetensors: bool = False,
        safetensors_metadata: Optional[Dict[str, str]] = None,
        **kwargs
    ):
        """alias of save_quantized"""
        logger.warning("You are using save_pretrained, which will re-direct to save_quantized.")
        self.save_quantized(save_dir, use_safetensors, safetensors_metadata)

    @classmethod
    def from_pretrained(
        cls,
        pretrained_model_name_or_path: str,
        quantize_config: BaseQuantizeConfig,
        max_memory: Optional[dict] = None,
        trust_remote_code: bool = False,
        torch_dtype: torch.dtype = torch.float16,
        **model_init_kwargs
    ):
        """load un-quantized pretrained model to cpu"""

        if not torch.cuda.is_available():
            raise EnvironmentError("Load pretrained model to do quantization requires CUDA available.")

        def skip(*args, **kwargs):
            pass

        torch.nn.init.kaiming_uniform_ = skip
        torch.nn.init.uniform_ = skip
        torch.nn.init.normal_ = skip

        # Parameters related to loading from Hugging Face Hub
        cache_dir = model_init_kwargs.pop("cache_dir", None)
        force_download = model_init_kwargs.pop("force_download", False)
        resume_download = model_init_kwargs.pop("resume_download", False)
        proxies = model_init_kwargs.pop("proxies", None)
        local_files_only = model_init_kwargs.pop("local_files_only", False)
        use_auth_token = model_init_kwargs.pop("use_auth_token", None)
        revision = model_init_kwargs.pop("revision", None)
        subfolder = model_init_kwargs.pop("subfolder", "")
        commit_hash = model_init_kwargs.pop("_commit_hash", None)

        cached_file_kwargs = {
            "cache_dir": cache_dir,
            "force_download": force_download,
            "proxies": proxies,
            "resume_download": resume_download,
            "local_files_only": local_files_only,
            "use_auth_token": use_auth_token,
            "revision": revision,
            "subfolder": subfolder,
        }

        config = AutoConfig.from_pretrained(pretrained_model_name_or_path, trust_remote_code=True, **cached_file_kwargs)
        if config.model_type not in SUPPORTED_MODELS:
            raise TypeError(f"{config.model_type} isn't supported yet.")

        # enforce some values despite user specified
        model_init_kwargs["torch_dtype"] = torch_dtype
        model_init_kwargs["trust_remote_code"] = trust_remote_code
        if max_memory:
            if "disk" in max_memory:
                raise NotImplementedError("disk offload not support yet.")
            with accelerate.init_empty_weights():
                model = AutoModelForCausalLM.from_config(config, trust_remote_code=True)
            model.tie_weights()

            max_memory = accelerate.utils.get_balanced_memory(
                model,
                max_memory=max_memory,
                no_split_module_classes=[cls.layer_type],
                dtype=model_init_kwargs["torch_dtype"],
                low_zero=False
            )
            model_init_kwargs["device_map"] = accelerate.infer_auto_device_map(
                model,
                max_memory=max_memory,
                no_split_module_classes=[cls.layer_type],
                dtype=model_init_kwargs["torch_dtype"]
            )
            model_init_kwargs["low_cpu_mem_usage"] = True

            del model
        else:
            model_init_kwargs["device_map"] = None
            model_init_kwargs["low_cpu_mem_usage"] = False

        torch.cuda.empty_cache()

        merged_kwargs = {**model_init_kwargs, **cached_file_kwargs}
        model = AutoModelForCausalLM.from_pretrained(pretrained_model_name_or_path, **merged_kwargs)

        model_config = model.config.to_dict()
        seq_len_keys = ["max_position_embeddings", "seq_length", "n_positions"]
        if any([k in model_config for k in seq_len_keys]):
            for key in seq_len_keys:
                if key in model_config:
                    model.seqlen = model_config[key]
                    break
        else:
            logger.warning("Can't get model's sequence length from model config, will set to 4096.")
            model.seqlen = 4096

        return cls(model, False, quantize_config)

    @classmethod
    def from_quantized(
        cls,
        model_name_or_path: Optional[str],
        device_map: Optional[Union[str, Dict[str, Union[int, str]]]] = None,
        max_memory: Optional[dict] = None,
        device: Optional[Union[str, int]] = None,
        low_cpu_mem_usage: bool = False,
        use_triton: bool = False,
        torch_dtype: torch.dtype = torch.float16,
        inject_fused_attention: bool = False,
        inject_fused_mlp: bool = False,
        use_cuda_fp16: bool = True,
        quantize_config: Optional[BaseQuantizeConfig] = None,
        model_basename: Optional[str] = None,
        use_safetensors: bool = False,
        trust_remote_code: bool = False,
        warmup_triton: bool = False,
        trainable: bool = False,
        attn_op: Optional[AttentionOp] = None,
        disable_exllama: bool = False,
        attn_op: Optional[AttentionOp] = None,
        **kwargs
    ):
        """load quantized model from local disk"""

        # Parameters related to loading from Hugging Face Hub
        cache_dir = kwargs.pop("cache_dir", None)
        force_download = kwargs.pop("force_download", False)
        resume_download = kwargs.pop("resume_download", False)
        proxies = kwargs.pop("proxies", None)
        local_files_only = kwargs.pop("local_files_only", False)
        use_auth_token = kwargs.pop("use_auth_token", None)
        revision = kwargs.pop("revision", None)
        subfolder = kwargs.pop("subfolder", "")
        commit_hash = kwargs.pop("_commit_hash", None)

        cached_file_kwargs = {
            "cache_dir": cache_dir,
            "force_download": force_download,
            "proxies": proxies,
            "resume_download": resume_download,
            "local_files_only": local_files_only,
            "use_auth_token": use_auth_token,
            "revision": revision,
            "subfolder": subfolder,
            "_raise_exceptions_for_missing_entries": False,
            "_commit_hash": commit_hash,
        }

        if use_triton and not TRITON_AVAILABLE:
            logger.warning("Triton is not installed, reset use_triton to False")
            use_triton = False
        if any([inject_fused_attention, inject_fused_mlp]) and trainable:
            logger.warning(
                "Neither fused attention nor fused mlp is tested under trainable mode, "
                "this may cause unexpected behavior or lead to error if you are training "
                "a quantized model with fused ops, please consider disabling 'inject_fused_attention' "
                "and 'inject_fused_mlp'."
        if not disable_exllama and not EXLLAMA_KERNELS_AVAILABLE:
            logger.warning(
                "Exllama kernel is not installed, reset disable_exllama to True. "
                "This may because you installed auto_gptq using a pre-build wheel "
                "on Windows, in which exllama_kernels are not compiled. To use "
                "exllama_kernels to further speedup inference, you can re-install "
                "auto_gptq from source."
            )
            disable_exllama = True
        if not AUTOGPTQ_CUDA_AVAILABLE:
            logger.warning(
                "CUDA kernels for auto_gptq are not installed, this will result in "
                "very slow inference speed. This may because:\n"
                "1. You disabled CUDA extensions compilation by setting BUILD_CUDA_EXT=0 when install auto_gptq from source.\n"
                "2. You are using pytorch without CUDA support.\n"
                "3. CUDA and nvcc are not installed in your device."
            )
        if any([inject_fused_attention, inject_fused_mlp]) and trainable:
            logger.warning(
                "Neither fused attention nor fused mlp is tested under trainable mode, "
                "this may cause unexpected behavior or lead to error if you are training "
                "a quantized model with fused ops, please consider disabling 'inject_fused_attention' "
                "and 'inject_fused_mlp'."
            )

        # == step1: prepare configs and file names == #
        config = AutoConfig.from_pretrained(
            model_name_or_path,
            trust_remote_code=trust_remote_code,
            **cached_file_kwargs
        )

        if config.model_type not in SUPPORTED_MODELS:
            raise TypeError(f"{config.model_type} isn't supported yet.")

        if quantize_config is None:
            quantize_config = BaseQuantizeConfig.from_pretrained(model_name_or_path, **cached_file_kwargs, **kwargs)

        if model_basename is None:
            if quantize_config.model_file_base_name:
                model_basename = quantize_config.model_file_base_name
            else:
                model_basename = f"gptq_model-{quantize_config.bits}bit-{quantize_config.group_size}g"

        quantize_config.model_name_or_path = model_name_or_path
        quantize_config.model_file_base_name = model_basename

        extensions = []
        if use_safetensors:
            extensions.append(".safetensors")
        else:
            extensions += [".bin", ".pt"]

        model_name_or_path = str(model_name_or_path)
        is_local = isdir(model_name_or_path)

        resolved_archive_file = None
        if is_local:
            model_save_name = join(model_name_or_path, model_basename)
            for ext in extensions:
                if isfile(model_save_name + ext):
                    resolved_archive_file = model_save_name + ext
                    break
        else:  # remote
            for ext in extensions:
                resolved_archive_file = cached_file(model_name_or_path, model_basename + ext, **cached_file_kwargs)
                if resolved_archive_file is not None:
                    break

        if resolved_archive_file is None:  # Could not find a model file to use
            raise FileNotFoundError(f"Could not find model in {model_name_or_path}")

        model_save_name = resolved_archive_file

        if not disable_exllama and trainable:
            logger.warning("QuantLinear with exllama backend not support trainable mode yet, Switch to the pytorch backend.")
            disable_exllama = True
        elif not use_triton and trainable:
            logger.warning(
                "QuantLinear with cuda backend not support trainable mode yet, will switch to pytorch backend, "
                "this may cause very slow inference speed, disable trainable if you are not training model."
            )

        # == step2: convert model to gptq-model (replace Linear with QuantLinear) == #
        def skip(*args, **kwargs):
            pass

        torch.nn.init.kaiming_uniform_ = skip
        torch.nn.init.uniform_ = skip
        torch.nn.init.normal_ = skip

        transformers.modeling_utils._init_weights = False

        init_contexts = [no_init_weights()]
        if low_cpu_mem_usage:
            init_contexts.append(accelerate.init_empty_weights(include_buffers=False))

        with ContextManagers(init_contexts):
            model = AutoModelForCausalLM.from_config(
                config,
                trust_remote_code=trust_remote_code,
                torch_dtype=torch_dtype
            )

            layers = find_layers(model)
            ignore_layers = [cls.lm_head_name] + cls.outside_layer_modules
            for name in list(layers.keys()):
                if any([name.startswith(ignore_layer) for ignore_layer in ignore_layers]):
                    logger.info(f"{name} not been quantized, will be ignored when make_quant.")
                    del layers[name]

            make_quant(
                model,
                layers,
                quantize_config.bits,
                quantize_config.group_size,
                use_triton=use_triton,
                disable_exllama=disable_exllama,
                use_cuda_fp16=use_cuda_fp16,
                desc_act=quantize_config.desc_act,
                trainable=trainable
            )
            model.tie_weights()

        # == step3: load checkpoint and dispatch == #
        if isinstance(device_map, str) and device_map not in ["auto", "balanced", "balanced_low_0", "sequential"]:
            raise ValueError(
                "If passing a string for `device_map`, please choose 'auto', 'balanced', 'balanced_low_0' or "
                "'sequential'."
            )
        if isinstance(device_map, dict):
            max_memory = None
        else:
            if device is None and not device_map and not max_memory:
                device_map = "auto"
            if device is not None:
                device = torch.device(device)
                if not max_memory and not device_map:
                    device_map = {"": device.index if device.type == "cuda" else device.type}
            if not isinstance(device_map, dict) and device_map != "sequential":
                max_memory = accelerate.utils.get_balanced_memory(
                    model=model,
                    max_memory=max_memory,
                    no_split_module_classes=[cls.layer_type],
                    low_zero=(device_map == "balanced_low_0")
                )
        if not isinstance(device_map, dict):
            device_map = accelerate.infer_auto_device_map(
                model,
                max_memory=max_memory,
                no_split_module_classes=[cls.layer_type]
            )

        if low_cpu_mem_usage:
            make_sure_no_tensor_in_meta_device(model, use_triton, quantize_config.desc_act, quantize_config.group_size, bits=quantize_config.bits)

        accelerate.utils.modeling.load_checkpoint_in_model(
            model,
            checkpoint=model_save_name,
            device_map=device_map,
            offload_state_dict=True,
            offload_buffers=True
        )
        model = simple_dispatch_model(model, device_map)

        # == step4: post init model == #
        # Any post-initialization that require device information, for example buffers initialization on device.
        model = autogptq_post_init(model, use_act_order=quantize_config.desc_act)

        # == step5: set seqlen == #
        model_config = model.config.to_dict()
        seq_len_keys = ["max_position_embeddings", "seq_length", "n_positions"]
        if any([k in model_config for k in seq_len_keys]):
            for key in seq_len_keys:
                if key in model_config:
                    model.seqlen = model_config[key]
                    break
        else:
            logger.warning("Can't get model's sequence length from model config, will set to 4096.")
            model.seqlen = 4096

        # == step6: (optional) inject optimized module == #
        if inject_fused_attention:
            try:
                cls._fuse_attention(model, attn_op, trainable)
            except NotImplementedError:
                inject_fused_attention = False
                logger.warning(
                    f"{cls.__name__} doesn't support fusing attention yet, will skip inject fused attention."
<<<<<<< HEAD
                )
            except:
                logger.error(
                    f"Inject fused attention failed, you can set 'inject_fused_attention' to False to "
                    f"bypass the error for now and report it on github."
                )
=======
                )
            except:
                logger.error(
                    f"Inject fused attention failed, you can set 'inject_fused_attention' to False to "
                    f"bypass the error for now and report it on github."
                )
>>>>>>> d95661b2
                raise
        if inject_fused_mlp:
            try:
                cls._fuse_mlp(model, trainable)
            except NotImplementedError:
                inject_fused_mlp = False
                logger.warning(
                    f"{cls.__name__} doesn't support fusing mlp yet, will skip inject fused mlp."
                )
            except:
                logger.error(
                    f"Inject fused mlp failed, you can set 'inject_fused_mlp' to False to "
                    f"bypass the error for now and report it on github."
                )
                raise
        if inject_fused_attention or inject_fused_mlp:
            logger.warning(
                "You are using at least one of 'inject_fused_attention' and 'inject_fused_mlp' "
<<<<<<< HEAD
                "modes, which are now marked as experiment features, feel free to open an issue "
                "or ask any question about those two features on github if you encounter unexpected "
                "behaviors and errors."
            )



        # == step6: (optional) warmup triton == #
        if use_triton and warmup_triton:
            cls.warmup_triton(model)

        # == step7: convert all QuantLinear to sub-class of torch.nn.Linear
        # note if inject_fused_attention() and inject_fused_mlp() is implemented,
=======
                "modes, which are now marked as experimental features, feel free to open an issue "
                "or ask any question about those two features on github if you encounter unexpected "
                "behaviors and errors."
            )

        # == step7: (optional) warmup triton == #
        if use_triton and warmup_triton:
            cls.warmup_triton(model)

        # == step8: convert all QuantLinear to sub-class of torch.nn.Linear
        # note if _fuse_attention() and _fuse_mlp() is implemented,
>>>>>>> d95661b2
        # all QuantLinear will be converted to sub-class of torch.nn.Linear at injection stage
        GeneralQuantLinear.convert_to_torch_linear(
            model,
            dynamically_import_QuantLinear(
                use_triton,
                quantize_config.desc_act,
                quantize_config.group_size,
<<<<<<< HEAD
                bits=quantize_config.bits

=======
                quantize_config.bits,
                disable_exllama
>>>>>>> d95661b2
            )
        )

        return cls(
            model,
            True,
            quantize_config,
            is_triton_backend=use_triton,
            injected_fused_attention=inject_fused_attention,
            injected_fused_mlp=inject_fused_mlp,
            trainable=trainable
        )

    @staticmethod
    def _fuse_attention(
        model: PreTrainedModel,
        attn_op: Optional[AttentionOp] = None,
        trainable: bool = False
    ) -> None:
        raise NotImplementedError()

    @staticmethod
    def _fuse_mlp(
        model: PreTrainedModel,
        trainable: bool = False
    ) -> None:
        raise NotImplementedError()

    @staticmethod
    def warmup_triton(model: nn.Module, enabled: bool = True) -> None:
        if not enabled:
            return
        if not TRITON_AVAILABLE:
            logger.warning(f"Triton is not available, skip warmup stage directly.")
            return

        from ..nn_modules.qlinear.qlinear_triton import QuantLinear
<<<<<<< HEAD

        QuantLinear.warmup(self.model, seqlen=self.model.seqlen)

        if self.fused_mlp_module_type is not None:
            self.fused_mlp_module_type.warmup(self.model, seqlen=self.model.seqlen)

    def enable_trainable_mode(self, enabled: bool = True):
        if not self.is_triton_backend and enabled:
            raise NotImplementedError("For now, trainable mode only supports triton backend.")
        for n, m in self.model.named_modules():
            if hasattr(m, "trainable"):
                setattr(m, "trainable", enabled)

    def disable_trainable_mode(self):
        self.enable_trainable_mode(enabled=False)

    @staticmethod
    def make_sure_compatible_with_peft(model: PreTrainedModel, use_triton: bool, desc_act: bool, group_size: int, bits: int):
        GeneralQuantLinear.inject_to_model(
            model,
            dynamically_import_QuantLinear(use_triton, desc_act, group_size, bits=bits)
        )
=======
        QuantLinear.warmup(model, seqlen=model.seqlen)
>>>>>>> d95661b2

    def __getattr__(self, item):
        try:
            return super().__getattr__(item)
        except:
            return getattr(self.model, item)


__all__ = ["BaseGPTQForCausalLM", "BaseQuantizeConfig"]<|MERGE_RESOLUTION|>--- conflicted
+++ resolved
@@ -729,7 +729,6 @@
         trainable: bool = False,
         attn_op: Optional[AttentionOp] = None,
         disable_exllama: bool = False,
-        attn_op: Optional[AttentionOp] = None,
         **kwargs
     ):
         """load quantized model from local disk"""
@@ -783,13 +782,7 @@
                 "1. You disabled CUDA extensions compilation by setting BUILD_CUDA_EXT=0 when install auto_gptq from source.\n"
                 "2. You are using pytorch without CUDA support.\n"
                 "3. CUDA and nvcc are not installed in your device."
-            )
-        if any([inject_fused_attention, inject_fused_mlp]) and trainable:
-            logger.warning(
-                "Neither fused attention nor fused mlp is tested under trainable mode, "
-                "this may cause unexpected behavior or lead to error if you are training "
-                "a quantized model with fused ops, please consider disabling 'inject_fused_attention' "
-                "and 'inject_fused_mlp'."
+
             )
 
         # == step1: prepare configs and file names == #
@@ -956,21 +949,12 @@
                 inject_fused_attention = False
                 logger.warning(
                     f"{cls.__name__} doesn't support fusing attention yet, will skip inject fused attention."
-<<<<<<< HEAD
                 )
             except:
                 logger.error(
                     f"Inject fused attention failed, you can set 'inject_fused_attention' to False to "
                     f"bypass the error for now and report it on github."
                 )
-=======
-                )
-            except:
-                logger.error(
-                    f"Inject fused attention failed, you can set 'inject_fused_attention' to False to "
-                    f"bypass the error for now and report it on github."
-                )
->>>>>>> d95661b2
                 raise
         if inject_fused_mlp:
             try:
@@ -989,21 +973,6 @@
         if inject_fused_attention or inject_fused_mlp:
             logger.warning(
                 "You are using at least one of 'inject_fused_attention' and 'inject_fused_mlp' "
-<<<<<<< HEAD
-                "modes, which are now marked as experiment features, feel free to open an issue "
-                "or ask any question about those two features on github if you encounter unexpected "
-                "behaviors and errors."
-            )
-
-
-
-        # == step6: (optional) warmup triton == #
-        if use_triton and warmup_triton:
-            cls.warmup_triton(model)
-
-        # == step7: convert all QuantLinear to sub-class of torch.nn.Linear
-        # note if inject_fused_attention() and inject_fused_mlp() is implemented,
-=======
                 "modes, which are now marked as experimental features, feel free to open an issue "
                 "or ask any question about those two features on github if you encounter unexpected "
                 "behaviors and errors."
@@ -1015,7 +984,6 @@
 
         # == step8: convert all QuantLinear to sub-class of torch.nn.Linear
         # note if _fuse_attention() and _fuse_mlp() is implemented,
->>>>>>> d95661b2
         # all QuantLinear will be converted to sub-class of torch.nn.Linear at injection stage
         GeneralQuantLinear.convert_to_torch_linear(
             model,
@@ -1023,13 +991,8 @@
                 use_triton,
                 quantize_config.desc_act,
                 quantize_config.group_size,
-<<<<<<< HEAD
-                bits=quantize_config.bits
-
-=======
                 quantize_config.bits,
                 disable_exllama
->>>>>>> d95661b2
             )
         )
 
@@ -1067,8 +1030,6 @@
             return
 
         from ..nn_modules.qlinear.qlinear_triton import QuantLinear
-<<<<<<< HEAD
-
         QuantLinear.warmup(self.model, seqlen=self.model.seqlen)
 
         if self.fused_mlp_module_type is not None:
@@ -1090,9 +1051,6 @@
             model,
             dynamically_import_QuantLinear(use_triton, desc_act, group_size, bits=bits)
         )
-=======
-        QuantLinear.warmup(model, seqlen=model.seqlen)
->>>>>>> d95661b2
 
     def __getattr__(self, item):
         try:
