--- conflicted
+++ resolved
@@ -75,11 +75,7 @@
             use_safetensors=args.use_safetensors,
             trust_remote_code=args.trust_remote_code,
             inject_fused_mlp=args.inject_fused_mlp,
-<<<<<<< HEAD
-            inject_fused_attention=args.inject_fused_attention
-=======
             inject_fused_attention=args.inject_fused_attention,
->>>>>>> d95661b2
             disable_exllama=args.disable_exllama
         )
     else:
